--- conflicted
+++ resolved
@@ -1,15 +1,8 @@
 {
-<<<<<<< HEAD
-  "aliri": "0.6.2",
-  "aliri_actix": "0.9.0",
-  "aliri_axum": "0.4.0",
-  "aliri_base64": "0.1.7",
-=======
   "aliri": "0.6.3",
   "aliri_actix": "0.9.1",
-  "aliri_axum": "0.3.0",
+  "aliri_axum": "0.4.0",
   "aliri_base64": "0.1.8",
->>>>>>> 9e0b8585
   "aliri_clock": "0.1.4",
   "aliri_marcos": "0.1.2",
   "aliri_oauth2": "0.10.1",
